name: Integration Tests

on:
  pull_request:
  workflow_call:

jobs:
  integration-test:
    name: Run Integration Tests
    runs-on: [ self-hosted, linux, x64, jammy, large ]

    steps:
      - uses: actions/checkout@v2

      - name: Build aproxy Snap
        id: snapcraft-build
        uses: snapcore/action-build@v1
        with:
          snapcraft-args: --build-for amd64

      - name: Upload aproxy Snap
        uses: actions/upload-artifact@v4
        with:
          name: snap
          path: aproxy*.snap

      - name: Install aproxy Snap
        run: |
          sudo snap install --dangerous aproxy_*_amd64.snap

      - name: Show aproxy Configuration
        run: |
          sudo snap get aproxy

      - name: Configure aproxy
        run: |
          sudo nft -f - << EOF
          define default-ip = $(ip route get $(ip route show 0.0.0.0/0 | grep -oP 'via \K\S+') | grep -oP 'src \K\S+')
          define private-ips = { 10.0.0.0/8, 127.0.0.1/8, 172.16.0.0/12, 192.168.0.0/16 }
          define aproxy-port = $(sudo snap get aproxy listen | cut -d ":" -f 2)
          table ip aproxy
          flush table ip aproxy
          table ip aproxy {
                  chain prerouting {
                          type nat hook prerouting priority dstnat; policy accept;
                          ip daddr != \$private-ips tcp dport { 80, 443, 11371, 4242 } counter dnat to \$default-ip:\$aproxy-port
                  }

                  chain output {
                          type nat hook output priority -100; policy accept;
                          ip daddr != \$private-ips tcp dport { 80, 443, 11371, 4242 } counter dnat to \$default-ip:\$aproxy-port
                  }
          }
          EOF

      - name: Start tcpdump
        run: |
          sudo tcpdump -i any -s 65535 -w capture.pcap &
          echo $! > tcpdump.pid

      - name: Test HTTP
        run: |
          timeout 60 curl --noproxy "*" http://example.com -svS -o /dev/null

      - name: Test HTTPS
        run: |
          timeout 60 curl --noproxy "*" https://example.com -svS -o /dev/null

      - name: Test HKP
        run: |
          timeout 60 gpg -vvv --keyserver hkp://keyserver.ubuntu.com --recv-keys E1DE584A8CCA52DC29550F18ABAC58F075A17EFA

<<<<<<< HEAD
      - name: Test SSH
        run: |
          printf "" | timeout 60 nc github.com 22 | head -n 1 | grep SSH
=======
      - name: Test TCP4
        run: |
          sudo apt install -y socat
          timeout 60 socat /dev/null TCP4:tcpbin.com:4242
>>>>>>> 20345887

      - name: Test Access Logs
        run: |
          sudo snap logs aproxy.aproxy | grep -Fq "example.com:80"
          sudo snap logs aproxy.aproxy | grep -Fq "example.com:443"
          sudo snap logs aproxy.aproxy | grep -Fq "keyserver.ubuntu.com:11371"
<<<<<<< HEAD
          sudo snap logs aproxy.aproxy | grep -Fq "[0-9.]+:22"
=======
          sudo snap logs aproxy.aproxy | grep -Eq "[0-9.]+:4242"
>>>>>>> 20345887

      - name: Show Access Logs
        if: always()
        run: |
          sudo snap logs aproxy.aproxy -n=all

      - name: Stop tcpdump
        if: failure()
        run: |
          PID=$(cat tcpdump.pid)
          if [ -n "$PID" ]; then
            sudo kill -2 "$PID" || true
          fi
          sleep 1

      - name: Upload tcpdump capture
        if: failure()
        uses: actions/upload-artifact@v4
        with:
          name: tcpdump
          path: capture.pcap<|MERGE_RESOLUTION|>--- conflicted
+++ resolved
@@ -70,27 +70,22 @@
         run: |
           timeout 60 gpg -vvv --keyserver hkp://keyserver.ubuntu.com --recv-keys E1DE584A8CCA52DC29550F18ABAC58F075A17EFA
 
-<<<<<<< HEAD
       - name: Test SSH
         run: |
           printf "" | timeout 60 nc github.com 22 | head -n 1 | grep SSH
-=======
+      
       - name: Test TCP4
         run: |
           sudo apt install -y socat
           timeout 60 socat /dev/null TCP4:tcpbin.com:4242
->>>>>>> 20345887
 
       - name: Test Access Logs
         run: |
           sudo snap logs aproxy.aproxy | grep -Fq "example.com:80"
           sudo snap logs aproxy.aproxy | grep -Fq "example.com:443"
           sudo snap logs aproxy.aproxy | grep -Fq "keyserver.ubuntu.com:11371"
-<<<<<<< HEAD
           sudo snap logs aproxy.aproxy | grep -Fq "[0-9.]+:22"
-=======
           sudo snap logs aproxy.aproxy | grep -Eq "[0-9.]+:4242"
->>>>>>> 20345887
 
       - name: Show Access Logs
         if: always()
