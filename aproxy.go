--- conflicted
+++ resolved
@@ -264,22 +264,11 @@
 	} else {
 		logger.InfoContext(ctx, "start passthrough HTTPS connection")
 	}
-<<<<<<< HEAD
-	for {
-		conn, err := listener.Accept()
-		if err != nil {
-			logger.ErrorContext(ctx, "failed to accept connection", "error", err)
-			continue
-		}
-		go HandleConn(ctx, conn.(*net.TCPConn), forwarder)
-	}
-=======
-	slog.Info(fmt.Sprintf("start forwarding to proxy %s", proxy))
 	go func() {
 		for {
 			conn, err := listener.Accept()
 			if err != nil {
-				slog.Error("failed to accept connection", "error", err)
+			  logger.ErrorContext(ctx, "failed to accept connection", "error", err)
 				continue
 			}
 			go HandleConn(conn, proxy)
@@ -287,5 +276,4 @@
 	}()
 	<-ctx.Done()
 	stop()
->>>>>>> 9deb7ca4
 }